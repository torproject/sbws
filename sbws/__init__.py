--- conflicted
+++ resolved
@@ -1,23 +1,8 @@
 __version__ = '1.0.3-dev0'
 
-<<<<<<< HEAD
+import threading  # noqa
+
 from . import globals  # noqa
-
-
-class Settings:
-    def __init__(self):
-        # update this dict from globals (but only for ALL_CAPS settings)
-        for setting in dir(globals):
-            if setting.isupper():
-                setattr(self, setting, getattr(globals, setting))
-
-    def init_http_headers(self, nickname, uuid, tor_version):
-        self.HTTP_HEADERS['Tor-Bandwidth-Scanner-Nickname'] = nickname
-        self.HTTP_HEADERS['Tor-Bandwidth-Scanner-UUID'] = uuid
-        self.HTTP_HEADERS['User-Agent'] += tor_version
-=======
-
-import threading  # noqa
 
 
 class Settings:
@@ -33,10 +18,19 @@
 
     """
     def __init__(self):
+        # update this dict from globals (but only for ALL_CAPS settings)
+        for setting in dir(globals):
+            if setting.isupper():
+                setattr(self, setting, getattr(globals, setting))
         self.end_event = threading.Event()
+
+    def init_http_headers(self, nickname, uuid, tor_version):
+        self.HTTP_HEADERS['Tor-Bandwidth-Scanner-Nickname'] = nickname
+        self.HTTP_HEADERS['Tor-Bandwidth-Scanner-UUID'] = uuid
+        self.HTTP_HEADERS['User-Agent'] += tor_version
 
     def set_end_event(self):
         self.end_event.set()
->>>>>>> c24b2354
+
 
 settings = Settings()  # noqa