--- conflicted
+++ resolved
@@ -7,15 +7,13 @@
 
 ## [Unreleased]
 
-<<<<<<< HEAD
 ### Fixed
 
 - Update python minimal version in setup (#28043)
-=======
+
 ### Changed
 
 - Move ``examples/`` to ``docs/`` (#28040)
->>>>>>> 4c183249
 
 ## [0.8.0] - 2018-10-08
 
