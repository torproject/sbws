# -*- coding: utf-8 -*-
"""Classes and functions that create the bandwidth measurements document
(v3bw) used by bandwidth authorities."""

import copy
import logging
import os
from itertools import combinations
from statistics import median, mean
from stem.descriptor import parse_file

from sbws import __version__
from sbws.globals import (SPEC_VERSION, BW_LINE_SIZE, SBWS_SCALE_CONSTANT,
                          TORFLOW_SCALING, SBWS_SCALING, TORFLOW_BW_MARGIN,
                          TORFLOW_OBS_LAST, TORFLOW_OBS_MEAN,
                          TORFLOW_ROUND_DIG, MIN_REPORT)
from sbws.lib.resultdump import ResultSuccess, _ResultType
from sbws.util.filelock import DirectoryLock
from sbws.util.timestamp import (now_isodt_str, unixts_to_isodt_str,
                                 now_unixts)
from sbws.util.state import State

log = logging.getLogger(__name__)

LINE_SEP = '\n'
KEYVALUE_SEP_V110 = '='
KEYVALUE_SEP_V200 = ' '
# List of the extra KeyValues accepted by the class
EXTRA_ARG_KEYVALUES = ['software', 'software_version', 'file_created',
                       'earliest_bandwidth', 'generator_started']
STATS_KEYVALUES = ['number_eligible_relays', 'minimum_number_eligible_relays',
                   'number_consensus_relays', 'percent_eligible_relays',
                   'minimum_percent_eligible_relays']
KEYVALUES_INT = STATS_KEYVALUES
# List of all unordered KeyValues currently being used to generate the file
UNORDERED_KEYVALUES = EXTRA_ARG_KEYVALUES + STATS_KEYVALUES + \
                      ['latest_bandwidth']
# List of all the KeyValues currently being used to generate the file
ALL_KEYVALUES = ['version'] + UNORDERED_KEYVALUES
TERMINATOR = '===='
# Num header lines in v1.1.0 using all the KeyValues
NUM_LINES_HEADER_V110 = len(ALL_KEYVALUES) + 2
LINE_TERMINATOR = TERMINATOR + LINE_SEP

# KeyValue separator in Bandwidth Lines
BW_KEYVALUE_SEP_V110 = ' '
# not inclding in the files the extra bws for now
BW_KEYVALUES_BASIC = ['node_id', 'bw']
BW_KEYVALUES_FILE = BW_KEYVALUES_BASIC + \
                    ['master_key_ed25519', 'nick', 'rtt', 'time',
                     'success', 'error_stream', 'error_circ', 'error_misc']
BW_KEYVALUES_EXTRA_BWS = ['bw_median', 'bw_mean', 'desc_bw_avg',
                          'desc_bw_obs_last', 'desc_bw_obs_mean']
BW_KEYVALUES_EXTRA = BW_KEYVALUES_FILE + BW_KEYVALUES_EXTRA_BWS
BW_KEYVALUES_INT = ['bw', 'rtt', 'success', 'error_stream',
                    'error_circ', 'error_misc'] + BW_KEYVALUES_EXTRA_BWS
BW_KEYVALUES = BW_KEYVALUES_BASIC + BW_KEYVALUES_EXTRA


def kb_round_x_sig_dig(bw_bs, digits=TORFLOW_ROUND_DIG):
    """Convert bw to KB and round to x most significat digits."""
    bw_kb = bw_bs / 1000
    return max(int(round(bw_kb, -digits)), 1)


def num_results_of_type(results, type_str):
    return len([r for r in results if r.type == type_str])


# Better way to use enums?
def result_type_to_key(type_str):
    return type_str.replace('-', '_')


class V3BWHeader(object):
    """
    Create a bandwidth measurements (V3bw) header
    following bandwidth measurements document spec version 1.1.0.

    :param str timestamp: timestamp in Unix Epoch seconds of the most recent
        generator result.
    :param str version: the spec version
    :param str software: the name of the software that generates this
    :param str software_version: the version of the software
    :param dict kwargs: extra headers. Currently supported:

        - earliest_bandwidth: str, ISO 8601 timestamp in UTC time zone
          when the first bandwidth was obtained
        - generator_started: str, ISO 8601 timestamp in UTC time zone
          when the generator started
    """
    def __init__(self, timestamp, **kwargs):
        assert isinstance(timestamp, str)
        for v in kwargs.values():
            assert isinstance(v, str)
        self.timestamp = timestamp
        # KeyValues with default value when not given by kwargs
        self.version = kwargs.get('version', SPEC_VERSION)
        self.software = kwargs.get('software', 'sbws')
        self.software_version = kwargs.get('software_version', __version__)
        self.file_created = kwargs.get('file_created', now_isodt_str())
        # latest_bandwidth should not be in kwargs, since it MUST be the
        # same as timestamp
        self.latest_bandwidth = unixts_to_isodt_str(timestamp)
        [setattr(self, k, v) for k, v in kwargs.items()
         if k in EXTRA_ARG_KEYVALUES]

    def __str__(self):
        if self.version == '1.1.0':
            return self.strv110
        return self.strv200

    @classmethod
    def from_results(cls, results, state_fpath=''):
        kwargs = dict()
        latest_bandwidth = cls.latest_bandwidth_from_results(results)
        earliest_bandwidth = cls.earliest_bandwidth_from_results(results)
        generator_started = cls.generator_started_from_file(state_fpath)
        timestamp = str(latest_bandwidth)
        kwargs['latest_bandwidth'] = unixts_to_isodt_str(latest_bandwidth)
        kwargs['earliest_bandwidth'] = unixts_to_isodt_str(earliest_bandwidth)
        if generator_started is not None:
            kwargs['generator_started'] = generator_started
        h = cls(timestamp, **kwargs)
        return h

    @classmethod
    def from_lines_v110(cls, lines):
        """
        :param list lines: list of lines to parse
        :returns: tuple of V3BWHeader object and non-header lines
        """
        assert isinstance(lines, list)
        try:
            index_terminator = lines.index(TERMINATOR)
        except ValueError:
            # is not a bw file or is v100
            log.warn('Terminator is not in lines')
            return None
        ts = lines[0]
        kwargs = dict([l.split(KEYVALUE_SEP_V110)
                       for l in lines[:index_terminator]
                       if l.split(KEYVALUE_SEP_V110)[0] in ALL_KEYVALUES])
        h = cls(ts, **kwargs)
        # last line is new line
        return h, lines[index_terminator + 1:-1]

    @classmethod
    def from_text_v110(self, text):
        """
        :param str text: text to parse
        :returns: tuple of V3BWHeader object and non-header lines
        """
        assert isinstance(text, str)
        return self.from_lines_v110(text.split(LINE_SEP))

    @classmethod
    def from_lines_v100(cls, lines):
        """
        :param list lines: list of lines to parse
        :returns: tuple of V3BWHeader object and non-header lines
        """
        assert isinstance(lines, list)
        h = cls(lines[0])
        # last line is new line
        return h, lines[1:-1]

    @staticmethod
    def generator_started_from_file(state_fpath):
        '''
        ISO formatted timestamp for the time when the scanner process most
        recently started.
        '''
        state = State(state_fpath)
        if 'scanner_started' in state:
            return state['scanner_started']
        else:
            return None

    @staticmethod
    def latest_bandwidth_from_results(results):
        return round(max([r.time for fp in results for r in results[fp]]))

    @staticmethod
    def earliest_bandwidth_from_results(results):
        return round(min([r.time for fp in results for r in results[fp]]))

    @property
    def keyvalue_unordered_tuple_ls(self):
        """Return list of KeyValue tuples that do not have specific order."""
        # sort the list to generate determinist headers
        keyvalue_tuple_ls = sorted([(k, v) for k, v in self.__dict__.items()
                                    if k in UNORDERED_KEYVALUES])
        return keyvalue_tuple_ls

    @property
    def keyvalue_tuple_ls(self):
        """Return list of all KeyValue tuples"""
        return [('version', self.version)] + self.keyvalue_unordered_tuple_ls

    @property
    def keyvalue_v110str_ls(self):
        """Return KeyValue list of strings following spec v1.1.0."""
        keyvalues = [self.timestamp] + [KEYVALUE_SEP_V110.join([k, v])
                                        for k, v in self.keyvalue_tuple_ls]
        return keyvalues

    @property
    def strv110(self):
        """Return header string following spec v1.1.0."""
        header_str = LINE_SEP.join(self.keyvalue_v110str_ls) + LINE_SEP + \
            LINE_TERMINATOR
        return header_str

    @property
    def keyvalue_v200_ls(self):
        """Return KeyValue list of strings following spec v2.0.0."""
        keyvalue = [self.timestamp] + [KEYVALUE_SEP_V200.join([k, v])
                                       for k, v in self.keyvalue_tuple_ls]
        return keyvalue

    @property
    def strv200(self):
        """Return header string following spec v2.0.0."""
        header_str = LINE_SEP.join(self.keyvalue_v200_ls) + LINE_SEP + \
            LINE_TERMINATOR
        return header_str

    @property
    def num_lines(self):
        return len(self.__str__().split(LINE_SEP))

    def add_stats(self, **kwargs):
        # Using kwargs because attributes might chage.
        [setattr(self, k, str(v)) for k, v in kwargs.items()
         if k in STATS_KEYVALUES]


class V3BWLine(object):
    """
    Create a Bandwidth List line following the spec version 1.1.0.

    :param str node_id:
    :param int bw:
    :param dict kwargs: extra headers. Currently supported:

        - nickname, str
        - master_key_ed25519, str
        - rtt, int
        - time, str
        - sucess, int
        - error_stream, int
        - error_circ, int
        - error_misc, int
    """
    def __init__(self, node_id, bw, **kwargs):
        assert isinstance(node_id, str)
        assert isinstance(bw, int)
        assert node_id.startswith('$')
        self.node_id = node_id
        self.bw = bw
        [setattr(self, k, v) for k, v in kwargs.items()
         if k in BW_KEYVALUES_EXTRA]

    def __str__(self):
        return self.bw_strv110

    @classmethod
    def from_results(cls, results, secs_recent=None, secs_away=None,
                     min_num=0):
        """Convert sbws results to relays' Bandwidth Lines

        ``bs`` stands for Bytes/seconds
        ``bw_mean`` means the bw is obtained from the mean of the all the
        downloads' bandwidth.
        Downloads' bandwidth are calculated as the amount of data received
        divided by the the time it took to received.
        bw = data (Bytes) / time (seconds)
        """
        success_results = [r for r in results if isinstance(r, ResultSuccess)]
        # log.debug("Len success_results %s", len(success_results))
        node_id = '$' + results[0].fingerprint
        kwargs = dict()
        kwargs['nick'] = results[0].nickname
        if getattr(results[0], 'master_key_ed25519'):
            kwargs['master_key_ed25519'] = results[0].master_key_ed25519
        kwargs['time'] = cls.last_time_from_results(results)
        kwargs.update(cls.result_types_from_results(results))
        # useful args for scaling
        if success_results:
            if not len(success_results) >= min_num:
                # log.debug('The number of results is les than %s', min_num)
                return None
            results_away = \
                cls.results_away_each_other(success_results, secs_away)
            if not results_away:
                return None
            # log.debug("Results away from each other: %s",
            #           [unixts_to_isodt_str(r.time) for r in results_away])
            results_recent = cls.results_recent_than(results_away, secs_recent)
            if not results_recent:
                return None
            kwargs['desc_bw_avg'] = \
                results_recent[-1].relay_average_bandwidth
            rtt = cls.rtt_from_results(results_recent)
            if rtt:
                kwargs['rtt'] = rtt
            bw = cls.bw_median_from_results(results_recent)
            kwargs['bw_mean'] = cls.bw_mean_from_results(results_recent)
            kwargs['bw_median'] = cls.bw_median_from_results(
                results_recent)
            kwargs['desc_bw_obs_last'] = \
                cls.desc_bw_obs_last_from_results(results_recent)
            kwargs['desc_bw_obs_mean'] = \
                cls.desc_bw_obs_mean_from_results(results_recent)
            bwl = cls(node_id, bw, **kwargs)
            return bwl
        return None

    @classmethod
    def from_data(cls, data, fingerprint):
        assert fingerprint in data
        return cls.from_results(data[fingerprint])

    @classmethod
    def from_bw_line_v110(cls, line):
        assert isinstance(line, str)
        kwargs = dict([kv.split(KEYVALUE_SEP_V110)
                       for kv in line.split(BW_KEYVALUE_SEP_V110)
                       if kv.split(KEYVALUE_SEP_V110)[0] in BW_KEYVALUES])
        for k, v in kwargs.items():
            if k in BW_KEYVALUES_INT:
                kwargs[k] = int(v)
        node_id = kwargs['node_id']
        bw = kwargs['bw']
        del kwargs['node_id']
        del kwargs['bw']
        bw_line = cls(node_id, bw, **kwargs)
        return bw_line

    @staticmethod
    def results_away_each_other(results, secs_away=None):
        # log.debug("Checking whether results are away from each other in %s "
        #           "secs.", secs_away)
        if secs_away is None or len(results) < 2:
            return results
        for a, b in combinations(results, 2):
            if abs(a.time - b.time) > secs_away:
                return results
        # log.debug("Results are NOT away from each other in at least %ss: %s",
        #           secs_away, [unixts_to_isodt_str(r.time) for r in results])
        return None

    @staticmethod
    def results_recent_than(results, secs_recent=None):
        if secs_recent is None:
            return results
        results_recent = list(filter(
                            lambda x: (now_unixts() - x.time) < secs_recent,
                            results))
        # if not results_recent:
        #     log.debug("Results are NOT more recent than %ss: %s",
        #               secs_recent,
        #               [unixts_to_isodt_str(r.time) for r in results])
        return results_recent

    @staticmethod
    def bw_median_from_results(results):
        return max(round(median([dl['amount'] / dl['duration']
                                 for r in results for dl in r.downloads])), 1)

    @staticmethod
    def bw_mean_from_results(results):
        return max(round(mean([dl['amount'] / dl['duration']
                               for r in results for dl in r.downloads])), 1)

    @staticmethod
    def last_time_from_results(results):
        return unixts_to_isodt_str(round(max([r.time for r in results])))

    @staticmethod
    def rtt_from_results(results):
        # convert from miliseconds to seconds
        rtts = [(round(rtt * 1000)) for r in results for rtt in r.rtts]
        rtt = round(median(rtts)) if rtts else None
        return rtt

    @staticmethod
    def result_types_from_results(results):
        rt_dict = dict([(result_type_to_key(rt.value),
                         num_results_of_type(results, rt.value))
                        for rt in _ResultType])
        return rt_dict

    @staticmethod
    def desc_bw_obs_mean_from_results(results):
        desc_bw_obs_ls = []
        for r in results:
            if r.relay_observed_bandwidth is not None:
                desc_bw_obs_ls.append(r.relay_observed_bandwidth)
        if desc_bw_obs_ls:
            return max(round(mean(desc_bw_obs_ls)), 1)
        return None

    @staticmethod
    def desc_bw_obs_last_from_results(results):
        # the last is at the end of the list
        for r in reversed(results):
            if r.relay_observed_bandwidth is not None:
                return r.relay_observed_bandwidth
        return None

    @property
    def bw_keyvalue_tuple_ls(self):
        """Return list of KeyValue Bandwidth Line tuples."""
        # sort the list to generate determinist headers
        keyvalue_tuple_ls = sorted([(k, v) for k, v in self.__dict__.items()
                                    if k in BW_KEYVALUES])
        return keyvalue_tuple_ls

    @property
    def bw_keyvalue_v110str_ls(self):
        """Return list of KeyValue Bandwidth Line strings following
        spec v1.1.0.
        """
        bw_keyvalue_str = [KEYVALUE_SEP_V110 .join([k, str(v)])
                           for k, v in self.bw_keyvalue_tuple_ls]
        return bw_keyvalue_str

    @property
    def bw_strv110(self):
        """Return Bandwidth Line string following spec v1.1.0."""
        bw_line_str = BW_KEYVALUE_SEP_V110.join(
                        self.bw_keyvalue_v110str_ls) + LINE_SEP
        if len(bw_line_str) > BW_LINE_SIZE:
            # if this is the case, probably there are too many KeyValues,
            # or the limit needs to be changed in Tor
            log.warn("The bandwidth line %s is longer than %s",
                     len(bw_line_str), BW_LINE_SIZE)
        return bw_line_str


class V3BWFile(object):
    """
    Create a Bandwidth List file following spec version 1.1.0

    :param V3BWHeader v3bwheader: header
    :param list v3bwlines: V3BWLines
    """
    def __init__(self, v3bwheader, v3bwlines):
        self.header = v3bwheader
        self.bw_lines = v3bwlines

    def __str__(self):
        return str(self.header) + ''.join([str(bw_line) or ''
                                           for bw_line in self.bw_lines])

    @classmethod
    def from_results(cls, results, state_fpath='',
                     scale_constant=SBWS_SCALE_CONSTANT,
                     scaling_method=None, torflow_obs=TORFLOW_OBS_LAST,
                     torflow_cap=TORFLOW_BW_MARGIN,
                     torflow_round_digs=TORFLOW_ROUND_DIG,
                     secs_recent=None, secs_away=None, min_num=0,
                     consensus_path=None, reverse=False):
        """Create V3BWFile class from sbws Results.

        :param dict results: see below
        :param str state_fpath: path to the state file
        :param int scaling_method:
            Scaling method to obtain the bandwidth
            Posiable values: {NONE, SBWS_SCALING, TORFLOW_SCALING} = {0, 1, 2}
        :param int scale_constant: sbws scaling constant
        :param int torflow_obs: method to choose descriptor observed bandwidth
        :param bool reverse: whether to sort the bw lines descending or not

        Results are in the form::

            {'relay_fp1': [Result1, Result2, ...],
             'relay_fp2': [Result1, Result2, ...]}

        """
        # TODO: change scaling_method to TORFLOW_SCALING before getting this
        # in production
        log.info('Processing results to generate a bandwidth list file.')
        header = V3BWHeader.from_results(results, state_fpath)
        bw_lines_raw = []
        number_consensus_relays = cls.read_number_consensus_relays(
            consensus_path)
        state = State(state_fpath)
        for fp, values in results.items():
            # log.debug("Relay fp %s", fp)
            line = V3BWLine.from_results(values, secs_recent, secs_away,
                                         min_num)
            if line is not None:
                bw_lines_raw.append(line)
        if not bw_lines_raw:
            log.info("After applying restrictions to the raw results, "
                     "there is not any. Scaling can not be applied.")
            cls.update_progress(
                cls, bw_lines_raw, header, number_consensus_relays, state)
            return cls(header, [])
        if scaling_method == SBWS_SCALING:
            bw_lines = cls.bw_sbws_scale(bw_lines_raw, scale_constant)
            cls.warn_if_not_accurate_enough(bw_lines, scale_constant)
            # log.debug(bw_lines[-1])
        elif scaling_method == TORFLOW_SCALING:
            bw_lines = cls.bw_torflow_scale(bw_lines_raw, torflow_obs,
                                            torflow_cap, torflow_round_digs)
            # log.debug(bw_lines[-1])
            cls.update_progress(
                cls, bw_lines, header, number_consensus_relays, state)
        else:
            bw_lines = cls.bw_kb(bw_lines_raw)
            # log.debug(bw_lines[-1])
        f = cls(header, bw_lines)
        return f

    @classmethod
    def from_v110_fpath(cls, fpath):
        log.info('Parsing bandwidth file %s', fpath)
        with open(fpath) as fd:
            text = fd.read()
        all_lines = text.split(LINE_SEP)
        header, lines = V3BWHeader.from_lines_v110(all_lines)
        bw_lines = [V3BWLine.from_bw_line_v110(line) for line in lines]
        return cls(header, bw_lines)

    @classmethod
    def from_v100_fpath(cls, fpath):
        log.info('Parsing bandwidth file %s', fpath)
        with open(fpath) as fd:
            text = fd.read()
        all_lines = text.split(LINE_SEP)
        header, lines = V3BWHeader.from_lines_v100(all_lines)
        bw_lines = sorted([V3BWLine.from_bw_line_v110(l) for l in lines],
                          key=lambda l: l.bw)
        return cls(header, bw_lines)

    @staticmethod
    def bw_kb(bw_lines, reverse=False):
        bw_lines_scaled = copy.deepcopy(bw_lines)
        for l in bw_lines_scaled:
            l.bw = max(round(l.bw / 1000), 1)
        return sorted(bw_lines_scaled, key=lambda x: x.bw, reverse=reverse)

    @staticmethod
    def bw_sbws_scale(bw_lines, scale_constant=SBWS_SCALE_CONSTANT,
                      reverse=False):
        """Return a new V3BwLine list scaled using sbws method.

        :param list bw_lines:
            bw lines to scale, not self.bw_lines,
            since this method will be before self.bw_lines have been
            initialized.
        :param int scale_constant:
            the constant to multiply by the ratio and
            the bandwidth to obtain the new bandwidth
        :returns list: V3BwLine list
        """
        # If a relay has MaxAdvertisedBandwidth set, they may be capable of
        # some large amount of bandwidth but prefer if they didn't receive it.
        # We also could have managed to measure them faster than their
        # {,Relay}BandwidthRate somehow.
        #
        # See https://github.com/pastly/simple-bw-scanner/issues/155 and
        # https://trac.torproject.org/projects/tor/ticket/8494
        #
        # Note how this isn't some measured-by-us average of bandwidth. It's
        # the first value on the 'bandwidth' line in the relay's server
        # descriptor.
        log.debug('Scaling bandwidth using sbws method.')
        m = median([l.bw for l in bw_lines])
        bw_lines_scaled = copy.deepcopy(bw_lines)
        for l in bw_lines_scaled:
            # min is to limit the bw to descriptor average-bandwidth
            # max to avoid bandwidth with 0 value
            l.bw = max(round(min(l.desc_bw_avg,
                                 l.bw * scale_constant / m)
                             / 1000), 1)
        return sorted(bw_lines_scaled, key=lambda x: x.bw, reverse=reverse)

    @staticmethod
    def warn_if_not_accurate_enough(bw_lines,
                                    scale_constant=SBWS_SCALE_CONSTANT):
        margin = 0.001
        accuracy_ratio = median([l.bw for l in bw_lines]) / scale_constant
        log.info('The generated lines are within {:.5}% of what they should '
                 'be'.format((1 - accuracy_ratio) * 100))
        if accuracy_ratio < 1 - margin or accuracy_ratio > 1 + margin:
            log.warning('There was %f%% error and only +/- %f%% is '
                        'allowed', (1 - accuracy_ratio) * 100, margin * 100)

    @staticmethod
    def bw_torflow_scale(bw_lines, desc_bw_obs_type=TORFLOW_OBS_MEAN,
                         cap=TORFLOW_BW_MARGIN,
                         num_round_dig=TORFLOW_ROUND_DIG, reverse=False):
        """
        Obtain final bandwidth measurements applying Torflow's scaling
        method.

        From Torflow's README.spec.txt (section 2.2)::

            In this way, the resulting network status consensus bandwidth values  # NOQA
            are effectively re-weighted proportional to how much faster the node  # NOQA
            was as compared to the rest of the network.

        The variables and steps used in Torflow:

        **strm_bw**::

            The strm_bw field is the average (mean) of all the streams for the relay  # NOQA
            identified by the fingerprint field.
            strm_bw = sum(bw stream x)/|n stream|

        **filt_bw**::

            The filt_bw field is computed similarly, but only the streams equal to  # NOQA
            or greater than the strm_bw are counted in order to filter very slow  # NOQA
            streams due to slow node pairings.

        **filt_sbw and strm_sbw**::

            for rs in RouterStats.query.filter(stats_clause).\
                  options(eagerload_all('router.streams.circuit.routers')).all():  # NOQA
              tot_sbw = 0
              sbw_cnt = 0
              for s in rs.router.streams:
                if isinstance(s, ClosedStream):
                  skip = False
                  #for br in badrouters:
                  #  if br != rs:
                  #    if br.router in s.circuit.routers:
                  #      skip = True
                  if not skip:
                    # Throw out outliers < mean
                    # (too much variance for stddev to filter much)
                    if rs.strm_closed == 1 or s.bandwidth() >= rs.sbw:
                      tot_sbw += s.bandwidth()
                      sbw_cnt += 1

            if sbw_cnt: rs.filt_sbw = tot_sbw/sbw_cnt
            else: rs.filt_sbw = None

        **filt_avg, and strm_avg**::

            Once we have determined the most recent measurements for each node, we  # NOQA
            compute an average of the filt_bw fields over all nodes we have measured.  # NOQA

        ::

            filt_avg = sum(map(lambda n: n.filt_bw, nodes.itervalues()))/float(len(nodes))  # NOQA
            strm_avg = sum(map(lambda n: n.strm_bw, nodes.itervalues()))/float(len(nodes))  # NOQA

        **true_filt_avg and true_strm_avg**::

            for cl in ["Guard+Exit", "Guard", "Exit", "Middle"]:
                true_filt_avg[cl] = filt_avg
                true_strm_avg[cl] = strm_avg

        In the non-pid case, all types of nodes get the same avg

        **n.fbw_ratio and n.fsw_ratio**::

            for n in nodes.itervalues():
                n.fbw_ratio = n.filt_bw/true_filt_avg[n.node_class()]
                n.sbw_ratio = n.strm_bw/true_strm_avg[n.node_class()]

        **n.ratio**::

            These averages are used to produce ratios for each node by dividing the  # NOQA
            measured value for that node by the network average.

        ::

            # Choose the larger between sbw and fbw
              if n.sbw_ratio > n.fbw_ratio:
                n.ratio = n.sbw_ratio
              else:
                n.ratio = n.fbw_ratio

        **desc_bw**:

        It is the ``observed bandwidth`` in the descriptor, NOT the ``average
        bandwidth``::

            return Router(ns.idhex, ns.nickname, bw_observed, dead, exitpolicy,
            ns.flags, ip, version, os, uptime, published, contact, rate_limited,  # NOQA
            ns.orhash, ns.bandwidth, extra_info_digest, ns.unmeasured)
            self.desc_bw = max(bw,1) # Avoid div by 0

        **new_bw**::

            These ratios are then multiplied by the most recent observed descriptor  # NOQA
            bandwidth we have available for each node, to produce a new value for  # NOQA
            the network status consensus process.

        ::

            n.new_bw = n.desc_bw*n.ratio

        The descriptor observed bandwidth is multiplied by the ratio.

        **Limit the bandwidth to a maximum**::

            NODE_CAP = 0.05

        ::

            if n.new_bw > tot_net_bw*NODE_CAP:
              plog("INFO", "Clipping extremely fast "+n.node_class()+" node "+n.idhex+"="+n.nick+  # NOQA
                   " at "+str(100*NODE_CAP)+"% of network capacity ("+
                   str(n.new_bw)+"->"+str(int(tot_net_bw*NODE_CAP))+") "+
                   " pid_error="+str(n.pid_error)+
                   " pid_error_sum="+str(n.pid_error_sum))
              n.new_bw = int(tot_net_bw*NODE_CAP)

        However, tot_net_bw does not seems to be updated when not using pid.
        This clipping would make faster relays to all have the same value.

        All of that can be expressed as:

        .. math::

            bwn_i &=
                max\\left(
                    \\frac{bw_i}{\\mu},
                    \\frac{bwf_i}{\\mu_{bwf}}
                    \\right)
                \\times bwobs_i

        .. math::

             bwn_i &=
                max\\left(
                    \\frac{bw_i}{\\mu},
                    min \\left(
                        bw_i,
                        bw_i \\times \\mu
                        \\right)
                            \\times
                            \\frac{bw_i}{\\sum_{i=1}^{n}
                            min \\left(bw_i,
                                bw_i \\times \\mu
                            \\right)}
                    \\right)
                \\times bwobs_i \\

             &=
                max\\left(
                    \\frac{bw_i}{\\frac{\\sum_{i=1}^{n}bw_i}{n}},
                    min \\left(
                        bw_i,
                        bw_i \\times \\frac{\\sum_{i=1}^{n}bw_i}{n}
                        \\right)
                            \\times
                            \\frac{bw_i}{\\sum_{i=1}^{n}
                            min \\left(bw_i,
                                bw_i \\times \\frac{\\sum_{i=1}^{n}bw_i}{n}
                            \\right)}
                    \\right)
                \\times bwobs_i

        """
        log.info("Calculating relays' bandwidth using Torflow method.")
        bw_lines_tf = copy.deepcopy(bw_lines)
        # mean (Torflow's strm_avg)
        mu = mean([l.bw_mean for l in bw_lines])
        # filtered mean (Torflow's filt_avg)
<<<<<<< HEAD
        muf = mean([min(l.bw_mean, mu) for l in bw_lines])
=======
        muf = mean([max(l.bw_bs_mean, mu) for l in bw_lines])
>>>>>>> 19713fa1
        # bw sum (Torflow's tot_net_bw or tot_sbw)
        sum_bw = sum([l.bw_mean for l in bw_lines])
        # Torflow's clipping
        hlimit = sum_bw * TORFLOW_BW_MARGIN
        log.debug('sum %s', sum_bw)
        log.debug('mu %s', mu)
        log.debug('muf %s', muf)
        log.debug('hlimit %s', hlimit)
        for l in bw_lines_tf:
            if desc_bw_obs_type == TORFLOW_OBS_LAST:
                desc_bw_obs = l.desc_bw_obs_last
            elif desc_bw_obs_type == TORFLOW_OBS_MEAN:
                desc_bw_obs = l.desc_bw_obs_mean
            # just applying the formula above:
            bw_new = kb_round_x_sig_dig(
                max(
<<<<<<< HEAD
                    l.bw_mean / mu,  # ratio
                    min(l.bw_mean, mu) / muf  # ratio filtered
                    ) * desc_bw_obs, \
=======
                    l.bw_bs_mean / mu,  # ratio
                    max(l.bw_bs_mean, mu) / muf  # ratio filtered
                    ) * desc_obs_bw, \
>>>>>>> 19713fa1
                digits=num_round_dig)  # convert to KB
            # Cap maximum bw
            if cap is not None:
                bw_new = min(hlimit, bw_new)
            # remove decimals and avoid 0
            l.bw = max(round(bw_new), 1)
        return sorted(bw_lines_tf, key=lambda x: x.bw, reverse=reverse)

    @staticmethod
    def read_number_consensus_relays(consensus_path):
        """Read the number of relays in the Network from the cached consensus
        file."""
        num = None
        try:
            num = len(list(parse_file(consensus_path)))
        except (FileNotFoundError, AttributeError):
            log.info("It is not possible to obtain statistics about the "
                     "percentage of measured relays because the cached "
                     "consensus file is not found.")
        log.debug("Number of relays in the network %s", num)
        return num

    @staticmethod
    def measured_progress_stats(bw_lines, number_consensus_relays,
                                min_perc_reached_before):
        """ Statistics about measurements progress,
        to be included in the header.

        :param list bw_lines: the bw_lines after scaling and applying filters.
        :param str consensus_path: the path to the cached consensus file.
        :param str state_fpath: the path to the state file
        :returns dict, bool: Statistics about the progress made with
            measurements and whether the percentage of measured relays has been
            reached.

        """
        # cached-consensus should be updated every time that scanner get the
        # network status or descriptors?
        # It will not be updated to the last consensus, but the list of
        # measured relays is not either.
        assert isinstance(number_consensus_relays, int)
        assert isinstance(bw_lines, list)
        statsd = {}
        statsd['number_eligible_relays'] = len(bw_lines)
        statsd['number_consensus_relays'] = number_consensus_relays
        statsd['minimum_number_eligible_relays'] = round(
            statsd['number_consensus_relays'] * MIN_REPORT / 100)
        statsd['percent_eligible_relays'] = round(
            len(bw_lines) * 100 / statsd['number_consensus_relays'])
        statsd['minimum_percent_eligible_relays'] = MIN_REPORT
        if statsd['number_eligible_relays'] < \
                statsd['minimum_number_eligible_relays']:
            # if min percent was was reached before, warn
            # otherwise, debug
            if min_perc_reached_before is not None:
                log.warning('The percentage of the measured relays is less '
                            'than the %s%% of the relays in the network (%s).',
                            MIN_REPORT, statsd['number_consensus_relays'])
            else:
                log.info('The percentage of the measured relays is less '
                         'than the %s%% of the relays in the network (%s).',
                         MIN_REPORT, statsd['number_consensus_relays'])
            return statsd, False
        return statsd, True

    @property
    def is_min_perc(self):
        if getattr(self.header, 'number_eligible_relays', 0) \
                < getattr(self.header, 'minimum_number_eligible_relays', 0):
            return False
        return True

    @property
    def sum_bw(self):
        return sum([l.bw for l in self.bw_lines])

    @property
    def num(self):
        return len(self.bw_lines)

    @property
    def mean_bw(self):
        return mean([l.bw for l in self.bw_lines])

    @property
    def median_bw(self):
        return median([l.bw for l in self.bw_lines])

    @property
    def max_bw(self):
        return max([l.bw for l in self.bw_lines])

    @property
    def min_bw(self):
        return min([l.bw for l in self.bw_lines])

    @property
    def info_stats(self):
        if not self.bw_lines:
            return
        [log.info(': '.join([attr, str(getattr(self, attr))])) for attr in
         ['sum_bw', 'mean_bw', 'median_bw', 'num',
          'max_bw', 'min_bw']]

    def update_progress(self, bw_lines, header, number_consensus_relays,
                        state):
        min_perc_reached_before = state.get('min_perc_reached')
        if number_consensus_relays is not None:
            statsd, success = self.measured_progress_stats(
                bw_lines, number_consensus_relays, min_perc_reached_before)
            # add statistics about progress only when there are not enough
            # measured relays. Should some stats be added always?
            if not success:
                header.add_stats(**statsd)
                bw_lines = []
                state['min_perc_reached'] = None
            else:
                state['min_perc_reached'] = now_isodt_str()
        return bw_lines

    def bw_line_for_node_id(self, node_id):
        """Returns the bandwidth line for a given node fingerprint.

        Used to combine data when plotting.
        """
        bwl = [l for l in self.bw_lines if l.node_id == node_id]
        if bwl:
            return bwl[0]
        return None

    def to_plt(self, attrs=['bw'], sorted_by=None):
        """Return bandwidth data in a format useful for matplotlib.

        Used from external tool to plot.
        """
        x = [i for i in range(0, self.num)]
        ys = [[getattr(l, k) for l in self.bw_lines] for k in attrs]
        return x, ys, attrs

    def write(self, output):
        if output == '/dev/stdout':
            log.info("Writing to stdout is not supported.")
            return
        log.info('Writing v3bw file to %s', output)
        # To avoid inconsistent reads, the bandwidth data is written to an
        # archive path, then atomically symlinked to 'latest.v3bw'
        out_dir = os.path.dirname(output)
        out_link = os.path.join(out_dir, 'latest.v3bw')
        out_link_tmp = out_link + '.tmp'
        with DirectoryLock(out_dir):
            with open(output, 'wt') as fd:
                fd.write(str(self.header))
                for line in self.bw_lines:
                    fd.write(str(line))
            output_basename = os.path.basename(output)
            # To atomically symlink a file, we need to create a temporary link,
            # then rename it to the final link name. (POSIX guarantees that
            # rename is atomic.)
            log.debug('Creating symlink {} -> {}.'
                      .format(out_link_tmp, output_basename))
            os.symlink(output_basename, out_link_tmp)
            log.debug('Renaming symlink {} -> {} to {} -> {}.'
                      .format(out_link_tmp, output_basename,
                              out_link, output_basename))
            os.rename(out_link_tmp, out_link)<|MERGE_RESOLUTION|>--- conflicted
+++ resolved
@@ -767,11 +767,7 @@
         # mean (Torflow's strm_avg)
         mu = mean([l.bw_mean for l in bw_lines])
         # filtered mean (Torflow's filt_avg)
-<<<<<<< HEAD
-        muf = mean([min(l.bw_mean, mu) for l in bw_lines])
-=======
-        muf = mean([max(l.bw_bs_mean, mu) for l in bw_lines])
->>>>>>> 19713fa1
+        muf = mean([max(l.bw_mean, mu) for l in bw_lines])
         # bw sum (Torflow's tot_net_bw or tot_sbw)
         sum_bw = sum([l.bw_mean for l in bw_lines])
         # Torflow's clipping
@@ -788,15 +784,9 @@
             # just applying the formula above:
             bw_new = kb_round_x_sig_dig(
                 max(
-<<<<<<< HEAD
                     l.bw_mean / mu,  # ratio
-                    min(l.bw_mean, mu) / muf  # ratio filtered
+                    max(l.bw_mean, mu) / muf  # ratio filtered
                     ) * desc_bw_obs, \
-=======
-                    l.bw_bs_mean / mu,  # ratio
-                    max(l.bw_bs_mean, mu) / muf  # ratio filtered
-                    ) * desc_obs_bw, \
->>>>>>> 19713fa1
                 digits=num_round_dig)  # convert to KB
             # Cap maximum bw
             if cap is not None:
