# Changelog

All notable changes to this project will be documented in this file.

The format is based on [Keep a Changelog](http://keepachangelog.com/en/1.0.0/)
and this project adheres to [Semantic Versioning](http://semver.org/spec/v2.0.0.html).

## [Unreleased]

<<<<<<< HEAD
### Fixed

- Broken environment variable in default sbws config. To use envvar $FOO, write
  $$FOO in the config.
=======
### Changed

- sbws install doc is confusing (#27341)
  - Include system and Python dependencies in `INSTALL`.
  - Include dependencies for docs and tests in `INSTALL`.
  - Point to `DEPLOY` to run sbws.
  - Remove obsolete sections in `INSTALL`
  - Simplify `DEPLOY`, reuse terms in the `glossary`.
  - Remove obsolete ``sbws init`` from `DEPLOY`.
  - Point to config documentation.
  - Add, unify and reuse terms in `glossary`.
>>>>>>> 9239f69e

## [0.7.0] - 2018-08-09

**Important changes**:

- `cleanup/stale_days` is renamed to `cleanup/data_files_compress_after_days`
- `cleanup/rotten_days` is renamed to `cleanup/data_files_delete_after_days`
- sbws now takes as an argument the path to a config file (which contains
  `sbws_home`) instead of `sbws_home` (which contains the path to a config
file)

### Added

- Log line on start up with sbws version, platform info, and library versions
(trac#26751)
- Manual pages (#26926)

### Fixed

- Stop deleting the latest.v3bw symlink. Instead, do an atomic rename.
  (#26740)
- State file for storing the last time `sbws scanner` was started, and able to
  be used for storing many other types of state in the future. (GH#166)
- Log files weren't rotating. Now they are. (#26881)

### Changed

- Remove test data v3bw file and generate it from the same test. (#26736)
- Stop using food terms for cleanup-related config options
- Cleanup command now cleans up old v3bw files too (#26701)
- Make sbws more compatible with system packages: (#26862)
  - Allow a configuration file argument
  - Remove directory argument
  - Create minimal user configuration when running
  - Do not require to run a command to initialize
  - Initialize directories when running
  - Do not require configuration file inside directories specified by the
    configuration

## [0.6.0] - 2018-07-11

**Important changes**:

- The way users configure logging has changed. No longer are most users
  expected to be familiar with how to configure python's standard logging
library with a config file. Instead we've abstracted out the setting of log
level, format, and destinations to make these settings more accessible to
users. Expert users familiar with [the logging config file format][logconffmt]
can still make tweaks.

Summary of changes:

- Make logging configuration easier for the user.
- Add UML diagrams to documentation. They can be found in docs/source/images/
  and regenerated with `make umlsvg` in docs/.

[logconffmt]: https://docs.python.org/3/library/logging.config.html#logging-config-fileformat

### Added

- UML diagrams to documentation. In docs/ run `make umlsvg` to rebuild them.
  Requires graphviz to be installed.(GHPR#226)
- Add metadata to setup.py, useful for source/binary distributions.
- Add possibility to log to system log. (#26683)
- Add option to cleanup v3bw files. (#26701)

### Fixed

- Measure relays that have both Exit and BadExit as non-exits, which is how
  clients would use them. (GH#217)
- Could not init sbws because of a catch-22 related to logging configuration.
  Overhaul how logging is configured. (GH#186 GHPR#224)
- Call write method of V3BWFile class from the object instance. (#26671)
- Stop calculating median on empty list .(#26666)

### Changed

- Remove is_controller_ok. Instead catch possible controller exceptions and
log them

### Removed

- Two parsing/plotting scripts in scripts/tools/ that can now be found at
<https://github.com/pastly/v3bw-tools>

## [0.5.0] - 2018-06-26

**Important changes**:

- Result format changed, causing a version bump to 4. Updating sbws to 0.5.0
  will cause it to ignore results with version less than 4.

Summary of changes:

- Keep previously-generated v3bw files
- Allow a relay to limit its weight based on
  RelayBandwidthRate/MaxAdvertisedBandwidth
- 1 CPU usage optimization
- 1 memory usage optimization

### Added

- Use a relay's {,Relay}BandwidthRate/MaxAdvertisedBandwidth as an upper bound
  on the measurements we make for it. (GH#155)
- Ability to only consider results for a given relay valid if they came from
  when that relay is using its most recent known IP address. Thanks Juga.
(GH#154 GHPR#199)
- Maintenance script to help us find functions that are (probably) no longer
  being called.
- Integration test(s) for RelayPrioritizer (GHPR#206)
- Git/GitHub usage guidelines to CONTRIBUTING document (GH#208 GHPR#215)

### Fixed

- Make relay priority calculations take only ~5% of the time they used to (3s
  vs 60s) by using sets instead of lists when selecting non-Authority relays.
(GH#204)
- Make relay list refreshing take much less time by not allowing worker threads
  to dogpile on the CPU. Before they would all start requesting descriptors
from Tor at roughly the same time, causing us to overload our CPU core and make
the process take unnecessarily long. Now we let one thread do the work so it
can peg the CPU on its own and get the refresh done ASAP.
(GH#205)
- Catch a JSON decode exception on malformed results so sbws can continue
  gracefully (GH#210 GHPR#212)

### Changed

- Change the path where the Bandwidth List files are generated: now they are
  stored in `v3bw` directory, named `YYmmdd_HHMMSS.v3bw`, and previously
generated ones are kept. A `latest.v3bw` symlink is updated. (GH#179 GHPR#190)
- Code refactoring in the v3bw classes and generation area
- Replace v3bw-into-xy bash script with python script to handle a more complex
  v3bw file format (GH#182)

## [0.4.1] - 2018-06-14

### Changed

- If the relay to measure is an exit, put it in the exit position and choose a
  non-exit to help. Previously the relay to measure would always be the first
hop. (GH#181)
- Try harder to find a relay to help measure the target relay with two changes.
  Essentially: (1) Instead of only picking from relays that are 1.25 - 2.00
times faster than it by consensus weight, try (in order) to find a relay that
is at least 2.00, 1.75, 1.50, 1.25, or 1.00 times as fast. If that fails,
instead of giving up, (2) pick the fastest relay in the network instead of
giving up. This compliments the previous change about measuring target exits in
the exit position.

### Fixed

- Exception that causes sbws to fall back to one measurement thread. We first
  tried fixing something in this area with `88fae60bc` but neglected to
remember that `.join()` wants only string arguments and can't handle a `None`.
So fix that.
- Exception when failing to get a relay's `ed25519_master_key` from Tor and
  trying to do `.rstrip()` on a None.
- `earliest_bandwidth` being the newest bw not the oldest (thanks juga0)
- `node_id` was missing the character "$" at the beginning

[Unreleased]: https://github.com/pastly/simple-bw-scanner/compare/v0.7.0...master
[0.7.0]: https://github.com/pastly/simple-bw-scanner/compare/v0.6.0...v0.7.0
[0.6.0]: https://github.com/pastly/simple-bw-scanner/compare/v0.5.0...v0.6.0
[0.5.0]: https://github.com/pastly/simple-bw-scanner/compare/v0.4.1...v0.5.0
[0.4.1]: https://github.com/pastly/simple-bw-scanner/compare/v0.4.0...v0.4.1<|MERGE_RESOLUTION|>--- conflicted
+++ resolved
@@ -7,12 +7,11 @@
 
 ## [Unreleased]
 
-<<<<<<< HEAD
 ### Fixed
 
 - Broken environment variable in default sbws config. To use envvar $FOO, write
   $$FOO in the config.
-=======
+
 ### Changed
 
 - sbws install doc is confusing (#27341)
@@ -24,7 +23,6 @@
   - Remove obsolete ``sbws init`` from `DEPLOY`.
   - Point to config documentation.
   - Add, unify and reuse terms in `glossary`.
->>>>>>> 9239f69e
 
 ## [0.7.0] - 2018-08-09
 
