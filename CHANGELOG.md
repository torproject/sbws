# Changelog

All notable changes to this project will be documented in this file.

The format is based on [Keep a Changelog](http://keepachangelog.com/en/1.0.0/)
and this project adheres to [Semantic Versioning](http://semver.org/spec/v2.0.0.html).

## [Unreleased]

### Fixed

- Make sbws round to 3 significant figures in torflow rounding mode, rather
  than rounding to the nearest 1000 kilobytes (#28442).
<<<<<<< HEAD
- Continue running with defaults when the config argument is provided
  but not found (#28500).
=======
- Make sbws round to 2 significant figures by default. This implements part
  of proposal 276 (#28451).
>>>>>>> ae74288f

## [1.0.2] - 2018-11-10

### Fixed

- Update bandwidth file specification version in the `generator` (#28366).
- Use 5 "=" characters as terminator in the bandwidth files (#28379)

### Changed

- Include the headers about eligible relays in all the bandwidth files,
  not only in the ones that does not have enough eligible relays (#28365).

## [1.0.1] - 2018-11-01

### Changed

- Change default directories when sbws is run from a system service (#28268).

## [1.0.0] - 2018-10-29

**Important changes**:

- `generate` includes extra statistics header lines when the number of
  eligible relays to include is less than the 60% of the network.
  It does not include the relays' lines.
- Speed up `scanner` by disabling RTT measurements and waiting for
  measurement threads before prioritizing again the list of relays to measure.

### Fixed

- Update python minimal version in setup (#28043)
- Catch unhandled exception when we fail to resolve a domain name (#28141)
- Bandwidth filtered is the maximum between the bandwidth measurements and
  their mean, not the minimum (#28215)
- Stop measuring the same relay by two threads(#28061)

### Changed

- Move ``examples/`` to ``docs/`` (#28040)
- Number of results comparison and number of results away from each other are
  incorrect (#28041)
- Stop removing results that are not away from some other X secs (#28103)
- Use secs-away when provided instead of data_period (#28105)
- Disable measuring RTTs (#28159)
- Rename bandwidth file keyvalues (#28197)

## Added

- Write bw file only when the percentage of measured relays is bigger than 60%
  (#28062)
- When the percentage of measured relays is less than the 60%, do not include
  the relays in the bandwidth file and instead include some statistics in the
  header (#28076)
- When the percentage of measured relays is less than the 60% and it was more
  before, warn about it (#28155)
- When the difference between the total consensus bandwidth and the total
  in the bandwidth lines is larger than 50%, warn (#28216)
- Add documentation about how the bandwidth measurements are selected and
  scaled before writing them to the Bandwidth File (#27692)

## [0.8.0] - 2018-10-08

**Important changes**:

- Implement Torflow scaling/aggregation to be able to substitute Torflow with
  sbws without affecting the bandwidth files results.
- Change stem dependency to 1.7.0, which removes the need for `dependency_links``
- Update and cleanup documentation

### Added

- Add system physical requirements section to INSTALL (#26937)
- Warn when there is not enough disk space (#26937)
- Implement Torflow scaling (#27108)
- Create methods to easy graph generation and obtain statistics
  to compare with current torflow results.(#27688)
- Implement rounding bw in bandwidth files to 2 insignificant digits(#27337)
- Filter results in order to include relays in the bandwidth file that:(#27338)
  - have at least two measured bandwidths
  - the measured bandwidths are within 24 hours of each other
  - have at least two descriptor observed bandwidths
  - the descriptor observed bandwidths are within 24 hours of each other

### Fixed

- Broken environment variable in default sbws config. To use envvar $FOO, write
  $$FOO in the config.
- Stop using directory as argument in integration tests (#27342)
- Fix typo getting configuration option to allow logging to file (#27960)
- Set int type to new arguments that otherwise would be string (#27918)
- Stop printing arguments default values, since they are printed by default
  (#27916)
- Use dash instead of underscore in new cli argument names (#27917)

### Changed

- sbws install doc is confusing (#27341)
  - Include system and Python dependencies in `INSTALL`.
  - Include dependencies for docs and tests in `INSTALL`.
  - Point to `DEPLOY` to run sbws.
  - Remove obsolete sections in `INSTALL`
  - Simplify `DEPLOY`, reuse terms in the `glossary`.
  - Remove obsolete ``sbws init`` from `DEPLOY`.
  - Point to config documentation.
  - Add, unify and reuse terms in `glossary`.
- refactor v3bwfile (#27386): move scaling method inside class
- use custom ``install_command`` to test installation commands while
  ``dependency_links`` is needed until #26914 is fixed. (#27704)
- documentation cleanup (#27773)
  - split, merge, simplify, extend, reorganize sections and files
- generate scales as Torflow by default (#27976)
- Replace stem ``dependency_links`` by stem 1.7.0 (#27705). This also eliminates
  the need for custom ``install_command`` in tox.

## [0.7.0] - 2018-08-09

**Important changes**:

- `cleanup/stale_days` is renamed to `cleanup/data_files_compress_after_days`
- `cleanup/rotten_days` is renamed to `cleanup/data_files_delete_after_days`
- sbws now takes as an argument the path to a config file (which contains
  `sbws_home`) instead of `sbws_home` (which contains the path to a config
file)

### Added

- Log line on start up with sbws version, platform info, and library versions
(trac#26751)
- Manual pages (#26926)

### Fixed

- Stop deleting the latest.v3bw symlink. Instead, do an atomic rename.
  (#26740)
- State file for storing the last time `sbws scanner` was started, and able to
  be used for storing many other types of state in the future. (GH#166)
- Log files weren't rotating. Now they are. (#26881)

### Changed

- Remove test data v3bw file and generate it from the same test. (#26736)
- Stop using food terms for cleanup-related config options
- Cleanup command now cleans up old v3bw files too (#26701)
- Make sbws more compatible with system packages: (#26862)
  - Allow a configuration file argument
  - Remove directory argument
  - Create minimal user configuration when running
  - Do not require to run a command to initialize
  - Initialize directories when running
  - Do not require configuration file inside directories specified by the
    configuration

## [0.6.0] - 2018-07-11

**Important changes**:

- The way users configure logging has changed. No longer are most users
  expected to be familiar with how to configure python's standard logging
library with a config file. Instead we've abstracted out the setting of log
level, format, and destinations to make these settings more accessible to
users. Expert users familiar with [the logging config file format][logconffmt]
can still make tweaks.

Summary of changes:

- Make logging configuration easier for the user.
- Add UML diagrams to documentation. They can be found in docs/source/images/
  and regenerated with `make umlsvg` in docs/.

[logconffmt]: https://docs.python.org/3/library/logging.config.html#logging-config-fileformat

### Added

- UML diagrams to documentation. In docs/ run `make umlsvg` to rebuild them.
  Requires graphviz to be installed.(GHPR#226)
- Add metadata to setup.py, useful for source/binary distributions.
- Add possibility to log to system log. (#26683)
- Add option to cleanup v3bw files. (#26701)

### Fixed

- Measure relays that have both Exit and BadExit as non-exits, which is how
  clients would use them. (GH#217)
- Could not init sbws because of a catch-22 related to logging configuration.
  Overhaul how logging is configured. (GH#186 GHPR#224)
- Call write method of V3BWFile class from the object instance. (#26671)
- Stop calculating median on empty list .(#26666)

### Changed

- Remove is_controller_ok. Instead catch possible controller exceptions and
log them

### Removed

- Two parsing/plotting scripts in scripts/tools/ that can now be found at
<https://github.com/pastly/v3bw-tools>

## [0.5.0] - 2018-06-26

**Important changes**:

- Result format changed, causing a version bump to 4. Updating sbws to 0.5.0
  will cause it to ignore results with version less than 4.

Summary of changes:

- Keep previously-generated v3bw files
- Allow a relay to limit its weight based on
  RelayBandwidthRate/MaxAdvertisedBandwidth
- 1 CPU usage optimization
- 1 memory usage optimization

### Added

- Use a relay's {,Relay}BandwidthRate/MaxAdvertisedBandwidth as an upper bound
  on the measurements we make for it. (GH#155)
- Ability to only consider results for a given relay valid if they came from
  when that relay is using its most recent known IP address. Thanks Juga.
(GH#154 GHPR#199)
- Maintenance script to help us find functions that are (probably) no longer
  being called.
- Integration test(s) for RelayPrioritizer (GHPR#206)
- Git/GitHub usage guidelines to CONTRIBUTING document (GH#208 GHPR#215)

### Fixed

- Make relay priority calculations take only ~5% of the time they used to (3s
  vs 60s) by using sets instead of lists when selecting non-Authority relays.
(GH#204)
- Make relay list refreshing take much less time by not allowing worker threads
  to dogpile on the CPU. Before they would all start requesting descriptors
from Tor at roughly the same time, causing us to overload our CPU core and make
the process take unnecessarily long. Now we let one thread do the work so it
can peg the CPU on its own and get the refresh done ASAP.
(GH#205)
- Catch a JSON decode exception on malformed results so sbws can continue
  gracefully (GH#210 GHPR#212)

### Changed

- Change the path where the Bandwidth List files are generated: now they are
  stored in `v3bw` directory, named `YYmmdd_HHMMSS.v3bw`, and previously
generated ones are kept. A `latest.v3bw` symlink is updated. (GH#179 GHPR#190)
- Code refactoring in the v3bw classes and generation area
- Replace v3bw-into-xy bash script with python script to handle a more complex
  v3bw file format (GH#182)

## [0.4.1] - 2018-06-14

### Changed

- If the relay to measure is an exit, put it in the exit position and choose a
  non-exit to help. Previously the relay to measure would always be the first
hop. (GH#181)
- Try harder to find a relay to help measure the target relay with two changes.
  Essentially: (1) Instead of only picking from relays that are 1.25 - 2.00
times faster than it by consensus weight, try (in order) to find a relay that
is at least 2.00, 1.75, 1.50, 1.25, or 1.00 times as fast. If that fails,
instead of giving up, (2) pick the fastest relay in the network instead of
giving up. This compliments the previous change about measuring target exits in
the exit position.

### Fixed

- Exception that causes sbws to fall back to one measurement thread. We first
  tried fixing something in this area with `88fae60bc` but neglected to
remember that `.join()` wants only string arguments and can't handle a `None`.
So fix that.
- Exception when failing to get a relay's `ed25519_master_key` from Tor and
  trying to do `.rstrip()` on a None.
- `earliest_bandwidth` being the newest bw not the oldest (thanks juga0)
- `node_id` was missing the character "$" at the beginning

[Unreleased]: https://github.com/pastly/simple-bw-scanner/compare/v0.7.0...master
[0.7.0]: https://github.com/pastly/simple-bw-scanner/compare/v0.6.0...v0.7.0
[0.6.0]: https://github.com/pastly/simple-bw-scanner/compare/v0.5.0...v0.6.0
[0.5.0]: https://github.com/pastly/simple-bw-scanner/compare/v0.4.1...v0.5.0
[0.4.1]: https://github.com/pastly/simple-bw-scanner/compare/v0.4.0...v0.4.1<|MERGE_RESOLUTION|>--- conflicted
+++ resolved
@@ -11,13 +11,10 @@
 
 - Make sbws round to 3 significant figures in torflow rounding mode, rather
   than rounding to the nearest 1000 kilobytes (#28442).
-<<<<<<< HEAD
 - Continue running with defaults when the config argument is provided
   but not found (#28500).
-=======
 - Make sbws round to 2 significant figures by default. This implements part
   of proposal 276 (#28451).
->>>>>>> ae74288f
 
 ## [1.0.2] - 2018-11-10
 
