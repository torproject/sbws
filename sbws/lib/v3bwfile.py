--- conflicted
+++ resolved
@@ -89,23 +89,9 @@
     # something else we don't know yet
     # So far is the number of ResultError
     'recent_measurement_failure_count',
-<<<<<<< HEAD
-    # The number of success results should be:
-    # the number of attempts - the number of failures
-    # 4.6 header: the number of successful results, created in the last 5 days,
-    # that were excluded by a filter
-    # This is the sum of the following 3 + not success results
-    # 'recent_measurement_exclusion_count',
-    'recent_measurement_exclusion_not_distanciated_count',
-    'recent_measurement_exclusion_not_recent_count',
-    'recent_measurement_exclusion_not_min_num_count',
-
     # The time it took to report about half of the network.
     'time_to_report_half_network',
-]
-=======
 ] + BW_HEADER_KEYVALUES_RECENT_MEASUREMENTS_EXCLUDED
->>>>>>> 127cf46c
 BANDWIDTH_HEADER_KEY_VALUES_INIT = \
     ['earliest_bandwidth', 'generator_started',
      'scanner_country', 'destinations_countries']\
@@ -469,7 +455,6 @@
         [setattr(self, k, str(v)) for k, v in kwargs.items()
          if k in STATS_KEYVALUES]
 
-<<<<<<< HEAD
     def add_time_report_half_network(self):
         """Add to the header the time it took to measure half of the network.
 
@@ -522,7 +507,7 @@
         )
         log.info("Estimated time to measure the network: %s hours.",
                  round(estimated_time / 60 / 60))
-=======
+
     def add_relays_excluded_counters(self, exclusion_dict):
         """
         Add the monitoring KeyValues to the header about the number of
@@ -531,7 +516,6 @@
         log.debug("Adding relays excluded counters.")
         for k, v in exclusion_dict.items():
             setattr(self, k, str(v))
->>>>>>> 127cf46c
 
 
 class V3BWLine(object):
