--- conflicted
+++ resolved
@@ -1,13 +1,9 @@
 ''' Measure the relays. '''
 
-<<<<<<< HEAD
+import signal
 import sys
 import threading
 import uuid
-=======
-import signal
-import sys
->>>>>>> c24b2354
 
 from ..lib.circuitbuilder import GapsCircuitBuilder as CB
 from ..lib.resultdump import ResultDump
@@ -18,7 +14,7 @@
 from ..lib.destination import DestinationList
 from ..util.timestamp import now_isodt_str
 from ..util.state import State
-from sbws.globals import fail_hard, TIMEOUT_MEASUREMENTS, HTTP_GET_HEADERS
+from sbws.globals import fail_hard, HTTP_GET_HEADERS
 import sbws.util.stem as stem_utils
 import sbws.util.requests as requests_utils
 from argparse import ArgumentDefaultsHelpFormatter
@@ -29,12 +25,7 @@
 import requests
 import random
 
-<<<<<<< HEAD
-from sbws import settings
-
-=======
 from .. import settings
->>>>>>> c24b2354
 
 rng = random.SystemRandom()
 log = logging.getLogger(__name__)
@@ -99,20 +90,13 @@
     #   If this mean that the content has arrived, elapsed could be used to
     #   know the time it took.
     try:
-<<<<<<< HEAD
         # headers are merged with the session ones, not overwritten.
         session.get(dest.url, headers=HTTP_GET_HEADERS, verify=dest.verify)
-    except (requests.exceptions.ConnectionError,
-            requests.exceptions.ReadTimeout) as e:
-=======
-        requests_utils.get(
-            session, dest.url, headers=headers, verify=dest.verify)
     # NewConnectionError will be raised when shutting down.
     except (requests.exceptions.ConnectionError,
             requests.exceptions.ReadTimeout,
             requests.exceptions.NewConnectionError) as e:
         log.debug(e)
->>>>>>> c24b2354
         return False, e
     end_time = time.time()
     return True, end_time - start_time
@@ -535,40 +519,6 @@
         fail_hard(error_msg)
     max_pending_results = conf.getint('scanner', 'measurement_threads')
     pool = Pool(max_pending_results)
-<<<<<<< HEAD
-    pending_results = []
-    while True:
-        num_relays = 0
-        loop_tstart = time.time()
-        log.info("Starting a new loop to measure relays.")
-        for target in rp.best_priority():
-            num_relays += 1
-            log.debug('Measuring %s %s', target.nickname,
-                      target.fingerprint[0:8])
-            callback = result_putter(rd)
-            callback_err = result_putter_error(target)
-            async_result = pool.apply_async(
-                dispatch_worker_thread,
-                [args, conf, destinations, cb, rl, target],
-                {}, callback, callback_err)
-            pending_results.append(async_result)
-            while len(pending_results) >= max_pending_results:
-                time.sleep(5)
-                pending_results = [r for r in pending_results if not r.ready()]
-        time_waiting = 0
-        while (len(pending_results) > 0
-               and time_waiting <= TIMEOUT_MEASUREMENTS):
-            log.debug("Number of pending measurement threads %s after "
-                      "a prioritization loop.", len(pending_results))
-            time.sleep(5)
-            time_waiting += 5
-            pending_results = [r for r in pending_results if not r.ready()]
-        if time_waiting > TIMEOUT_MEASUREMENTS:
-            dumpstacks()
-        loop_tstop = time.time()
-        loop_tdelta = (loop_tstop - loop_tstart) / 60
-        log.info("Measured %s relays in %s minutes", num_relays, loop_tdelta)
-=======
 
     try:
         main_loop(args, conf, controller, rl, cb, rd, rp, destinations,
@@ -577,7 +527,6 @@
         log.info("Interrupted by the user.")
     finally:
         stop_threads(signal.SIGINT, None)
->>>>>>> c24b2354
 
 
 def gen_parser(sub):
