--- conflicted
+++ resolved
@@ -1,8 +1,4 @@
-<<<<<<< HEAD
-__version__ = '1.0.3'
-=======
 __version__ = '1.1.0-dev0'
->>>>>>> 6070d360
 
 import threading  # noqa
 
