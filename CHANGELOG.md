# Changelog

All notable changes to this project will be documented in this file.

The format is based on [Keep a Changelog](http://keepachangelog.com/en/1.0.0/)
and this project adheres to [Semantic Versioning](http://semver.org/spec/v2.0.0.html).

## [Unreleased]

### Added

<<<<<<< HEAD
- Maintenance script to help us find functions that are (probably) no longer
  being called.
=======
- Ability to only consider results for a given relay valid if they came from
  when that relay is using its most recent known IP address. Thanks Juga.
(GH#154 GHPR#199)
>>>>>>> 07993261

### Changed

- Change the path where the Bandwidth List files are generated: now they are
  stored in `v3bw` directory, named `YYmmdd_HHMMSS.v3bw`, and previously
generated ones are kept. A `latest.v3bw` symlink is updated. (GH#179 GHPR#190)
- Code refactoring in the v3bw classes and generation area
- Replace v3bw-into-xy bash script with python script to handle a more complex
  v3bw file format (GH#182)

## [0.4.1] - 2018-06-14

### Changed

- If the relay to measure is an exit, put it in the exit position and choose a
  non-exit to help. Previously the relay to measure would always be the first
hop. (GH#181)
- Try harder to find a relay to help measure the target relay with two changes.
  Essentially: (1) Instead of only picking from relays that are 1.25 - 2.00
times faster than it by consensus weight, try (in order) to find a relay that
is at least 2.00, 1.75, 1.50, 1.25, or 1.00 times as fast. If that fails,
instead of giving up, (2) pick the fastest relay in the network instead of
giving up. This compliments the previous change about measuring target exits in
the exit position.

### Fixed

- Exception that causes sbws to fall back to one measurement thread. We first
  tried fixing something in this area with `88fae60bc` but neglected to
remember that `.join()` wants only string arguments and can't handle a `None`.
So fix that.
- Exception when failing to get a relay's `ed25519_master_key` from Tor and
  trying to do `.rstrip()` on a None.
- `earliest_bandwidth` being the newest bw not the oldest (thanks juga0)
- `node_id` was missing the character "$" at the beginning

[Unreleased]: https://github.com/pastly/simple-bw-scanner/compare/v0.4.1...master
[0.4.1]: https://github.com/pastly/simple-bw-scanner/compare/v0.4.0...v0.4.1<|MERGE_RESOLUTION|>--- conflicted
+++ resolved
@@ -9,14 +9,11 @@
 
 ### Added
 
-<<<<<<< HEAD
-- Maintenance script to help us find functions that are (probably) no longer
-  being called.
-=======
 - Ability to only consider results for a given relay valid if they came from
   when that relay is using its most recent known IP address. Thanks Juga.
 (GH#154 GHPR#199)
->>>>>>> 07993261
+- Maintenance script to help us find functions that are (probably) no longer
+  being called.
 
 ### Changed
 
