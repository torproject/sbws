--- conflicted
+++ resolved
@@ -47,30 +47,16 @@
     p.add_argument('-r', '--torflow-round-digs', default=TORFLOW_ROUND_DIG,
                    type=int,
                    help="Number of most significant digits to round bw "
-<<<<<<< HEAD
-                        "when scaling as Torflow. (Default: 3)")
+                        "when scaling as Torflow.")
     p.add_argument('-p', '--secs-recent', default=None, type=int,
                    help="How many secs in the past are results being "
                         "still considered. Note this value will supersede "
-                        "data_period in the configuration. (Default: None)")
+                        "data_period in the configuration.")
     p.add_argument('-a', '--secs-away', default=DAY_SECS, type=int,
                    help="How many secs results have to be away from each "
-                        "other. (Default: 86400 - one day -)")
+                        "other.")
     p.add_argument('-n', '--min-num', default=NUM_MIN_RESULTS, type=int,
-                   help="Mininum number of a results to consider them."
-                        "(Default: 2)")
-=======
-                        "when scaling as Torflow.")
-    p.add_argument('-p', '--secs-recent', default=None,
-                   help="How many secs in the past are results being "
-                        "still considered. Note this value will supersede "
-                        "data_period in the configuration.")
-    p.add_argument('-a', '--secs-away', default=DAY_SECS,
-                   help="How many secs results have to be away from each "
-                        "other.")
-    p.add_argument('-n', '--min-num', default=NUM_MIN_RESULTS,
                    help="Mininum number of a results to consider them.")
->>>>>>> 4b655208
 
 
 def main(args, conf):
